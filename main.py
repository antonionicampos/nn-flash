import matplotlib

matplotlib.use("agg")

import os

os.environ["TF_CPP_MIN_LOG_LEVEL"] = "3"

import argparse
import logging
import textwrap

from datetime import date
from src.data.handlers import DataTransform, CrossValidation
from src.data.synthetic_gen import DataGen
from src.models.classification.evaluate_models import ClassificationAnalysis
from src.models.classification.train_models import ClassificationTraining
from src.models.regression.evaluate_models import RegressionAnalysis
from src.models.regression.train_models import RegressionTraining
from src.models.synthesis.train_models import SynthesisTraining
from src.models.synthesis.evaluate_models import SynthesisAnalysis
from src.visualization.classification import ClassificationViz
from src.visualization.regression import RegressionViz
from src.visualization.synthesis import SynthesisViz


parser = argparse.ArgumentParser(
    prog="NN Flash",
    formatter_class=argparse.RawDescriptionHelpFormatter,
    description=textwrap.dedent(
        """\
        Neural Networks for Flash Calculations.
        https://github.com/antonionicampos/nn-flash
    """
    ),
)

logs_folder = os.path.join("data", "logs")
data_folder = os.path.join("data")

dt = date.today().strftime("%Y%m%d")
logs_filepath = os.path.join(logs_folder, f"main_{dt}.log")
if not os.path.isdir(logs_folder):
    os.mkdir(logs_folder)

neqsim_logger = logging.getLogger("main")
tensorflow_logger = logging.getLogger("tensorflow")
matplotlib_textmanager_logger = logging.getLogger("matplotlib.texmanager")
neqsim_logger.propagate = False
tensorflow_logger.propagate = False
matplotlib_textmanager_logger.propagate = False

logger_params = {
    "format": "[%(asctime)s] %(levelname)s %(name)s:%(lineno)3d | %(message)s",
    "filename": logs_filepath,
}

if __name__ == "__main__":
    parser.add_argument(
        "-s",
        "--samples-per-composition",
        default="3",
        action="store",
        choices=["3", "30"],
        required=False,
        help="Select dataset depending on number of P, T samples per composition sample",
    )
    parser.add_argument(
        "--task",
        default=None,
        action="store",
        choices=["classification", "regression", "synthesis"],
        required=True,
        help="Task(s) to run pipeline",
    )
    parser.add_argument(
        "--regression-loss",
        default="mse",
        action="store",
        choices=["mse", "mse_with_constraint"],
        required=False,
        help="Regression loss function",
    )
    parser.add_argument("-r", "--read", default=None, action="store_true", help="Read, transform and process raw data")
    parser.add_argument("-cv", "--cross-validation", default=None, action="store_true", help="Create CV datasets")
    parser.add_argument("-t", "--training", default=None, action="store_true", help="Do train step")
    parser.add_argument("-a", "--analysis", default=None, action="store_true", help="Do Analysis Step")
    parser.add_argument("-v", "--viz", default=None, action="store_true", help="Create and save visualizations")
    parser.add_argument("-g", "--generate", default=None, action="store_true", help="Synthesize new samples")

    parser.add_argument(
        "-g", "--generate-data", default=None, action="store_true", help="Create datasets using generative models"
    )

    args = parser.parse_args()
    samples_per_composition = int(args.samples_per_composition)

    logging.basicConfig(level=logging.INFO, **logger_params)
    logging.info("Running in INFO mode")

    logger = logging.getLogger(__name__)

    if args.read:
        logger.info("Starting read data")
        data_transform = DataTransform(data_folder)
        logger.info("Starting read raw data from JSON file and transform to CSV file")
        data_transform.load_raw_data()
        logger.info("Starting transform CSV raw data")
        data_transform.transform_raw_data()
        logger.info("Start filter not converged PT Phase Diagrams samples")
        data_transform.PT_phase_envelope_data_filter(savefig=True)

    if args.cross_validation:
        logger.info("Starting create cross-validation data")
        cv_data = CrossValidation(data_folder)

        if args.task == "classification":
            logger.info("Starting create classification cross-validation datasets")
            cv_data.create_datasets(model="classification", samples_per_composition=samples_per_composition)
        elif args.task == "regression":
            logger.info("Starting create regression cross-validation datasets")
            cv_data.create_datasets(model="regression", samples_per_composition=samples_per_composition)
        elif args.task == "synthesis":
            logger.info("Starting create synthesis cross-validation datasets")
            cv_data.create_datasets(model="synthesis")

    if args.training:
        logger.info("Starting train models")

        if args.task == "classification":
            logger.info("Starting classification models training")
            classification_training = ClassificationTraining(samples_per_composition=samples_per_composition)
            classification_training.run()
        elif args.task == "regression":
            logger.info("Starting regression models training")
            regression_training = RegressionTraining(samples_per_composition=samples_per_composition)

            if args.regression_loss == "mse":
                logger.info("Training regression models with default loss function")
                regression_training.run()
            elif args.regression_loss == "mse_with_constraint":
                logger.info("Training regression models with constrained loss function")
                regression_training.train_mse_loss_with_soft_constraint()

        elif args.task == "synthesis":
            logger.info("Starting synthesis models training")
            synthesis_training = SynthesisTraining()
            synthesis_training.run()

    if args.analysis:
        logger.info("Starting analyze models")

        if args.task == "classification":
            classification_analysis = ClassificationAnalysis(samples_per_composition=samples_per_composition)
            classification_analysis.run()
        elif args.task == "regression":
            regression_analysis = RegressionAnalysis(samples_per_composition=samples_per_composition)
            regression_analysis.run()
        elif args.task == "synthesis":
            synthesis_analysis = SynthesisAnalysis()
            synthesis_analysis.run()

    if args.viz:
        logger.info("Starting create visualization")

        if args.task == "classification":
            logger.info("Creating classification visualizations")
            classification_viz = ClassificationViz(samples_per_composition=samples_per_composition)
            classification_viz.create()
        elif args.task == "regression":
            logger.info("Creating regression visualizations")
            regression_training = RegressionTraining(samples_per_composition=samples_per_composition)
            regression_viz = RegressionViz(samples_per_composition=samples_per_composition)

            if args.regression_loss == "mse":
                logger.info("Creating regression models with default loss function visualizations")
                regression_viz.create()
            elif args.regression_loss == "mse_with_constraint":
                logger.info("Creating regression models with constrained loss function visualizations")
                regression_training.plot_mse_loss_with_soft_constraint()

        elif args.task == "synthesis":
            logger.info("Creating synthesis visualizations")
            synthesis_viz = SynthesisViz()
            synthesis_viz.create()

<<<<<<< HEAD
    if args.generate_data:
        model_name = "WGAN #9"
        logger.info(f"Starting generate new compositions using {model_name}")

        dg = DataGen(dataset_size=1)

        if args.task == "classification":
            dg.create_datasets(args.task)
        elif args.task == "regression":
            pass
=======
    if args.generate:
        dg = DataGen(dataset_size=1)
        dg.create_datasets(model=args.task)
>>>>>>> 2135fed9
<|MERGE_RESOLUTION|>--- conflicted
+++ resolved
@@ -87,10 +87,6 @@
     parser.add_argument("-a", "--analysis", default=None, action="store_true", help="Do Analysis Step")
     parser.add_argument("-v", "--viz", default=None, action="store_true", help="Create and save visualizations")
     parser.add_argument("-g", "--generate", default=None, action="store_true", help="Synthesize new samples")
-
-    parser.add_argument(
-        "-g", "--generate-data", default=None, action="store_true", help="Create datasets using generative models"
-    )
 
     args = parser.parse_args()
     samples_per_composition = int(args.samples_per_composition)
@@ -184,19 +180,6 @@
             synthesis_viz = SynthesisViz()
             synthesis_viz.create()
 
-<<<<<<< HEAD
-    if args.generate_data:
-        model_name = "WGAN #9"
-        logger.info(f"Starting generate new compositions using {model_name}")
-
-        dg = DataGen(dataset_size=1)
-
-        if args.task == "classification":
-            dg.create_datasets(args.task)
-        elif args.task == "regression":
-            pass
-=======
     if args.generate:
         dg = DataGen(dataset_size=1)
-        dg.create_datasets(model=args.task)
->>>>>>> 2135fed9
+        dg.create_datasets(model=args.task)